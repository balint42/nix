// Copyright (c) 2013, German Neuroinformatics Node (G-Node)
//
// All rights reserved.
//
// Redistribution and use in source and binary forms, with or without
// modification, are permitted under the terms of the BSD License. See
// LICENSE file in the root of the Project.


#ifndef NIX_SIMPLE_TAG_HDF5_H
#define NIX_SIMPLE_TAG_HDF5_H

#include <nix/hdf5/EntityWithSourcesHDF5.hpp>
#include <nix/hdf5/ReferenceList.hpp>
#include <nix/base/ISimpleTag.hpp>

namespace nix {
namespace hdf5 {


/**
 * Class that represents a NIX tag.
 */
class SimpleTagHDF5 : virtual public base::ISimpleTag, public EntityWithSourcesHDF5 {

private:

    static const NDSize MIN_CHUNK_SIZE;
    static const NDSize MAX_SIZE_1D;

    Group feature_group;
    ReferenceList references_list;

public:

    /**
     * Copy constructor
     */
    SimpleTagHDF5(const SimpleTagHDF5 &tag);

    // TODO need ctor with file, block, group, id (see #316)

    /**
     * Standard constructor
     */
<<<<<<< HEAD
    SimpleTagHDF5(std::shared_ptr<base::IFile> file, std::shared_ptr<base::IBlock> block, const Group &group, const std::string &id,
                  const std::string &type, const std::string &name, const std::vector<DataArray> &refs);
=======
    SimpleTagHDF5(const File &file, const Block &block, const Group &group, const std::string &id,
                  const std::string &type, const std::string &name, const std::vector<double> &position);
>>>>>>> e7e8a333

    /**
     * Standard constructor that preserves the creation time.
     */
<<<<<<< HEAD
    SimpleTagHDF5(std::shared_ptr<base::IFile> file, std::shared_ptr<base::IBlock> block, const Group &group, const std::string &id,
                  const std::string &type, const std::string &name, const std::vector<DataArray> &refs, const time_t time);
=======
    SimpleTagHDF5(const File &file, const Block &block, const Group &group, const std::string &id,
                  const std::string &type, const std::string &name, const std::vector<double> &_position, const time_t time);
>>>>>>> e7e8a333


    std::vector<std::string> units() const;


    void units(const std::vector<std::string> &units);


    void units(const none_t t);


    std::vector<double> position() const;


    void position(const std::vector<double> &position);


    void position(const none_t t);


    std::vector<double> extent() const;


    void extent(const std::vector<double> &extent);


    void extent(const none_t t);


    //--------------------------------------------------
    // Methods concerning references.
    //--------------------------------------------------

    bool hasReference(const std::string &id) const;


    size_t referenceCount() const;


    std::shared_ptr<base::IDataArray> getReference(const std::string &id) const;


    std::shared_ptr<base::IDataArray> getReference(size_t index) const;


    void addReference(const std::string &id);


    bool removeReference(const std::string &id);


    void references(const std::vector<DataArray> &references);

    //--------------------------------------------------
    // Methods concerning features.
    //--------------------------------------------------

    bool hasFeature(const std::string &id) const;


    size_t featureCount() const;


    std::shared_ptr<base::IFeature> getFeature(const std::string &id) const;


    std::shared_ptr<base::IFeature> getFeature(size_t index) const;


    std::shared_ptr<base::IFeature> createFeature(const std::string &data_array_id, LinkType link_type);


    bool deleteFeature(const std::string &id);


    //--------------------------------------------------
    // Other methods and functions
    //--------------------------------------------------

    void swap(SimpleTagHDF5 &other);

    /**
     * Assignment operator
     */
    SimpleTagHDF5& operator=(const SimpleTagHDF5 &other);

    /**
     * Destructor.
     */
    virtual ~SimpleTagHDF5();

};


} // namespace hdf5
} // namespace nix

#endif // NIX_SIMPLE_TAG_HDF5_H<|MERGE_RESOLUTION|>--- conflicted
+++ resolved
@@ -43,24 +43,14 @@
     /**
      * Standard constructor
      */
-<<<<<<< HEAD
     SimpleTagHDF5(std::shared_ptr<base::IFile> file, std::shared_ptr<base::IBlock> block, const Group &group, const std::string &id,
-                  const std::string &type, const std::string &name, const std::vector<DataArray> &refs);
-=======
-    SimpleTagHDF5(const File &file, const Block &block, const Group &group, const std::string &id,
                   const std::string &type, const std::string &name, const std::vector<double> &position);
->>>>>>> e7e8a333
 
     /**
      * Standard constructor that preserves the creation time.
      */
-<<<<<<< HEAD
     SimpleTagHDF5(std::shared_ptr<base::IFile> file, std::shared_ptr<base::IBlock> block, const Group &group, const std::string &id,
-                  const std::string &type, const std::string &name, const std::vector<DataArray> &refs, const time_t time);
-=======
-    SimpleTagHDF5(const File &file, const Block &block, const Group &group, const std::string &id,
                   const std::string &type, const std::string &name, const std::vector<double> &_position, const time_t time);
->>>>>>> e7e8a333
 
 
     std::vector<std::string> units() const;
