// Copyright (c) 2013, German Neuroinformatics Node (G-Node)
//
// All rights reserved.
//
// Redistribution and use in source and binary forms, with or without
// modification, are permitted under the terms of the BSD License. See
// LICENSE file in the root of the Project.

#ifndef NIX_BLOCK_HDF5_H
#define NIX_BLOCK_HDF5_H

#include <vector>
#include <string>

#include <nix/base/IBlock.hpp>
#include <nix/hdf5/EntityWithMetadataHDF5.hpp>

namespace nix {
namespace hdf5 {

/**
 * Class that represents a NIX Block entity.
 */
class BlockHDF5 : virtual public base::IBlock, public EntityWithMetadataHDF5,
                  public std::enable_shared_from_this<BlockHDF5> {

private:

    Group source_group, data_array_group, simple_tag_group, data_tag_group;

public:

    /**
     * Copy constructor.
     *
     * @param block     The block to create the new copy from.
     */
    BlockHDF5(const BlockHDF5 &block);

    /**
     * Standard constructor for a Block.
     *
     * @param file      The file which contains this block.
     * @param group     The group that represents the block inside the file.
     * @param id        The id of this block.
     * @param type      The type of this block.
     * @param name      The name of this block.
     */
    BlockHDF5(std::shared_ptr<base::IFile> file, Group group, const std::string &id, const std::string &type, const std::string &name);

    /**
     * Standard constructor for a Block.
     *
     * @param file      The file which contains this block.
     * @param group     The group that represents the block inside the file.
     * @param id        The id of this block.
     * @param type      The type of this block.
     * @param name      The name of this block.
     */
    BlockHDF5(std::shared_ptr<base::IFile> file, Group group, const std::string &id, const std::string &type, const std::string &name, time_t time);

    //--------------------------------------------------
    // Methods concerning sources
    //--------------------------------------------------

    bool hasSource(const std::string &id) const;


    std::shared_ptr<base::ISource> getSource(const std::string &id) const;


    std::shared_ptr<base::ISource> getSource(size_t index) const;


    size_t sourceCount() const;


    std::shared_ptr<base::ISource> createSource(const std::string &name, const std::string &type);


    bool deleteSource(const std::string &id);

    //--------------------------------------------------
    // Methods concerning data arrays
    //--------------------------------------------------

    bool hasDataArray(const std::string &id) const;


    std::shared_ptr<base::IDataArray> getDataArray(const std::string &id) const;


    std::shared_ptr<base::IDataArray> getDataArray(size_t index) const;


    size_t dataArrayCount() const;


    std::shared_ptr<base::IDataArray> createDataArray(const std::string &name, const std::string &type,
                                                      nix::DataType data_type, const NDSize &shape) override;


    bool deleteDataArray(const std::string &id);

    //--------------------------------------------------
    // Methods concerning simple tags.
    //--------------------------------------------------

    bool hasSimpleTag(const std::string &id) const;


    std::shared_ptr<base::ISimpleTag> getSimpleTag(const std::string &id) const;


    std::shared_ptr<base::ISimpleTag> getSimpleTag(size_t index) const;


    size_t simpleTagCount() const;


<<<<<<< HEAD
    std::shared_ptr<base::ISimpleTag> createSimpleTag(const std::string &name, const std::string &type,
                                                      const std::vector<DataArray> &refs);
=======
    SimpleTag createSimpleTag(const std::string &name, const std::string &type, 
                              const std::vector<double> &position);
>>>>>>> e7e8a333


    bool deleteSimpleTag(const std::string &id);

    //--------------------------------------------------
    // Methods concerning data tags.
    //--------------------------------------------------

    bool hasDataTag(const std::string &id) const;


    std::shared_ptr<base::IDataTag> getDataTag(const std::string &id) const;


    std::shared_ptr<base::IDataTag> getDataTag(size_t index) const;


    size_t dataTagCount() const;


<<<<<<< HEAD
    std::shared_ptr<base::IDataTag> createDataTag(const std::string &name, const std::string &type,
                                                  const DataArray &positions);
=======
    DataTag createDataTag(const std::string &name, const std::string &type, 
                          const DataArray &positions);
>>>>>>> e7e8a333


    bool deleteDataTag(const std::string &id);

    //--------------------------------------------------
    // Other methods and functions
    //--------------------------------------------------

    // TODO do we really need swap and operator=?
    void swap(BlockHDF5 &other);


    BlockHDF5& operator=(const BlockHDF5 &other);


    virtual ~BlockHDF5();


    std::shared_ptr<IBlock> block() const;

};


} // namespace hdf5
} // namespace nix

#endif // NIX_BLOCK_HDF5_H<|MERGE_RESOLUTION|>--- conflicted
+++ resolved
@@ -118,13 +118,8 @@
     size_t simpleTagCount() const;
 
 
-<<<<<<< HEAD
     std::shared_ptr<base::ISimpleTag> createSimpleTag(const std::string &name, const std::string &type,
-                                                      const std::vector<DataArray> &refs);
-=======
-    SimpleTag createSimpleTag(const std::string &name, const std::string &type, 
-                              const std::vector<double> &position);
->>>>>>> e7e8a333
+                                                      const std::vector<double> &position);
 
 
     bool deleteSimpleTag(const std::string &id);
@@ -145,13 +140,8 @@
     size_t dataTagCount() const;
 
 
-<<<<<<< HEAD
     std::shared_ptr<base::IDataTag> createDataTag(const std::string &name, const std::string &type,
                                                   const DataArray &positions);
-=======
-    DataTag createDataTag(const std::string &name, const std::string &type, 
-                          const DataArray &positions);
->>>>>>> e7e8a333
 
 
     bool deleteDataTag(const std::string &id);
