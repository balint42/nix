--- conflicted
+++ resolved
@@ -95,14 +95,10 @@
     return s >> number ? number : 0;
 }
 
-<<<<<<< HEAD
-
-=======
 template<typename T>
 bool acceptAllFilter(const T &e) {
     return true;
 }
->>>>>>> 579da071
 
 } // namespace util
 } // namespace nix
