--- conflicted
+++ resolved
@@ -27,7 +27,6 @@
 namespace nix {
 namespace util {
 
-<<<<<<< HEAD
 /**
  * Remove blank spaces from the entire string
  *
@@ -44,8 +43,6 @@
  */
 NIXAPI std::string deblankString(const std::string &str);
 
-=======
->>>>>>> 33a7efc0
 /**
  * Generates an ID-String.
  *
