--- conflicted
+++ resolved
@@ -92,23 +92,9 @@
 
     virtual size_t simpleTagCount() const = 0;
 
-<<<<<<< HEAD
 
     virtual SimpleTag createSimpleTag(const std::string &name, const std::string &type,
-                                      const std::vector<DataArray> &refs) = 0;
-=======
-    /**
-     * @brief Create a new simple tag associated with this block.
-     *
-     * @param name      The name of the simple tag to create.
-     * @param type      The type of the tag.
-     * @param refs      A Vector with referenced data array entities.
-     *
-     * @return The newly created tag.
-     */
-    virtual SimpleTag createSimpleTag(const std::string &name, const std::string &type, 
                                       const std::vector<double> &position) = 0;
->>>>>>> e193dd2a
 
 
     virtual bool deleteSimpleTag(const std::string &id) = 0;
