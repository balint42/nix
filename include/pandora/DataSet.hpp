#ifndef PANDORA_DATASET_H
#define PANDORA_DATASET_H

#include <pandora/Charon.hpp>
#include <H5Cpp.h>
#include <pandora/Selection.hpp>

namespace pandora {

class DataSet {
public:
	explicit DataSet(H5::DataSet dset);

	DataSet& operator=(const DataSet &other) {h5dset = other.h5dset; return *this;}

	template<typename T> void read(T &value, bool resize = false);
	template<typename T> void read(T &value, const Selection &fileSel, bool resize = false);
	template<typename T> void read(T &value, const Selection &fileSel, const Selection &memSel);

	template<typename T> void write(const T &value) const;
	template<typename T> void write(const T &value, const Selection &fileSel) const;
	template<typename T> void write(const T &value, const Selection &fileSel, const Selection &memSel) const;


	static DataSet create(const H5::CommonFG &parent, const std::string &name, DataType dtype,
		const PSize &size, const PSize *maxsize = nullptr, const PSize *chunks = nullptr);
  
  template<typename T>
  static DataSet create(const H5::CommonFG &parent, const std::string &name, const T &value,
                        const PSize *maxsize = nullptr, const PSize *chunks = nullptr);
  
	static PSize guessChunking(PSize dims, DataType dtype);
<<<<<<< HEAD

	static DataSet create(const H5::CommonFG &parent, const H5::DataType &fileType,
      const std::string &name, const PSize &size, const PSize *maxsize, const PSize *chunks =
          nullptr);

	void extend(const PSize &size);
	Selection createSelection() const;

	 PSize extent();
=======
  static PSize guessChunking(PSize dims, size_t elementSize);
  
	void extend(const PSize &size);
	Selection createSelection() const;
  PSize size() const;
  
>>>>>>> 641a9790
private:
	H5::DataSet h5dset;
};


/* ************************************************************************* */

<<<<<<< HEAD
=======
  
template<typename T>
DataSet DataSet::create(const H5::CommonFG &parent, const std::string &name, const T &data,
                        const PSize *maxsize, const PSize *chunks)
{
  typedef Charon< const T> charon_type;
  charon_type charon(data);
  
  H5::DataSpace space = charon.createDataSpace(maxsize);
  H5::DSetCreatPropList plcreate;
  
	if (chunks != nullptr) {
		int rank = static_cast<int>(chunks->size());
		plcreate.setChunk(rank, chunks->data());
	}
  
	H5::DataSet dset = parent.createDataSet(name, charon.getFileType(), space, plcreate);
	return DataSet(dset);
}
  
  
>>>>>>> 641a9790
/**
 * Read *all* the data from a DataSet into memory
 *
 * @param value    Reference to a variable to store the data in
 * @param resize   Resize variable to fit the size of the DataSet
 */
template<typename T> void DataSet::read(T &value, bool resize)
{
	typedef Charon<T> charon_type;
	typedef typename charon_type::dbox_type dbox_type;

	charon_type charon(value);

	H5::DataSpace space = h5dset.getSpace();
	if (resize) {
		PSize dims = this->size();
		charon.resize(dims);
	}

	dbox_type data = charon.get_data();
	h5dset.read(*data, charon.getMemType());
	data.finish(&space);
}

/**
 * Read *selected* data from a DataSet into memory
 *
 * NB: Since this function assumes that whole variable is being read into,
 * the number of selected elements in fileSel and the size of the variable value
 * must be the same
 *
 * @param value    Reference to a variable to store the data in
 * @param fileSel  Selection to indicate which subspace of the DataSet to read
 * @param resize   Resize variable to fit the size of the Selection
 */
template<typename T> void DataSet::read(T &value, const Selection &fileSel, bool resize)
{
	Charon<T> charon(value);

	if (resize) {
		PSize fsize = fileSel.size();
		charon.resize(fsize);
	}

	read(value, fileSel, Selection(value));
}

/**
 * Read *selected* data from a DataSet into *selected part* of memory
 *
 * @param value    Reference to a variable to store the data in
 * @param fileSel  Selection to indicate which subspace of the DataSet to read
 * @param memSel   Selection to indicate which subspace of the memory to read into
 */
template<typename T> void DataSet::read(T &value, const Selection &fileSel, const Selection &memSel)
{
	typedef Charon<T> charon_type;
	typedef typename charon_type::dbox_type dbox_type;

	charon_type charon(value);
	dbox_type data = charon.get_data();
	h5dset.read(*data, charon.getMemType(), memSel.h5space(), fileSel.h5space());
	const H5::DataSpace space = memSel.h5space();
	data.finish(&space);
}

/* ************************************************************************* */

/**
 * Write all memory stored in the variable value into all of the DataSet
 *
 * NB: Size of the DataSet and the variable must be the same
 * @param value    Reference to a variable to read the data from
 */
template<typename T> void DataSet::write(const T &value) const
{
	typedef Charon<const T> charon_type;
	typedef typename charon_type::dbox_type dbox_type;

	charon_type charon(value);

	dbox_type data = charon.get_data();
	h5dset.write(*data, charon.getMemType());

	data.finish();
}

/**
 * Write all memory stored in the variable value into a *selected* subspace of the DataSet
 *
 * NB: Size of the DataSet and the variable must be the same
 * @param value    Reference to a variable to read the data from
 * @param fileSel    Selection to indicate into which subspace of value to read data from
 */
template<typename T> void DataSet::write(const T &value, const Selection &fileSel) const
{
	write(value, fileSel, Selection(value));
}

/**
 * Write a *selected part* of memory stored in the variable value into a *selected* subspace of the DataSet
 *
 * NB: Size of the DataSet and the variable must be the same
 * @param value    Reference to a variable to read the data from
 * @param fileSel  Selection to indicate into which subspace of value to read data from
 * @param memSel   Selection to indicate into which subspace of the DataSpace to write to
 */
template<typename T> void DataSet::write(const T &value, const Selection &fileSel, const Selection &memSel) const
{
	typedef Charon<const T> charon_type;
	typedef typename charon_type::dbox_type dbox_type;

	charon_type charon(value);

	dbox_type data = charon.get_data();
	h5dset.write(*data, charon.getMemType(), memSel.h5space(), fileSel.h5space());
	data.finish();
}


}

#endif // PANDORA_DATASET_H<|MERGE_RESOLUTION|>--- conflicted
+++ resolved
@@ -30,24 +30,13 @@
                         const PSize *maxsize = nullptr, const PSize *chunks = nullptr);
   
 	static PSize guessChunking(PSize dims, DataType dtype);
-<<<<<<< HEAD
 
-	static DataSet create(const H5::CommonFG &parent, const H5::DataType &fileType,
-      const std::string &name, const PSize &size, const PSize *maxsize, const PSize *chunks =
-          nullptr);
-
-	void extend(const PSize &size);
-	Selection createSelection() const;
-
-	 PSize extent();
-=======
   static PSize guessChunking(PSize dims, size_t elementSize);
   
 	void extend(const PSize &size);
 	Selection createSelection() const;
   PSize size() const;
   
->>>>>>> 641a9790
 private:
 	H5::DataSet h5dset;
 };
@@ -55,8 +44,6 @@
 
 /* ************************************************************************* */
 
-<<<<<<< HEAD
-=======
   
 template<typename T>
 DataSet DataSet::create(const H5::CommonFG &parent, const std::string &name, const T &data,
@@ -78,7 +65,7 @@
 }
   
   
->>>>>>> 641a9790
+
 /**
  * Read *all* the data from a DataSet into memory
  *
