--- conflicted
+++ resolved
@@ -131,7 +131,6 @@
 }
 
 std::vector<Section> File::sections()const{
-<<<<<<< HEAD
 	vector<Section>  section_obj;
 	size_t section_count = metadata.objectCount();
 	for (size_t i = 0; i < section_count; i++) {
@@ -154,43 +153,9 @@
 	string id = data.objectName(index);
 	Section s(*this, metadata.openGroup(id), id);
 	return s;
-=======
-  vector<Section>  section_obj;
-  size_t section_count = metadata.objectCount();
-  for (size_t i = 0; i < section_count; i++) {
-    string id = metadata.objectName(i);
-    Section s(*this,metadata.openGroup(id, false), id);
-    section_obj.push_back(s);
-  }
-  return section_obj;
-}
-
-bool File::hasSection(std::string id) const{
-  return metadata.hasGroup(id);
-}
-
-/*
-bool File::existsSection(std::string id) const {
-  bool found = false;
-  vector<Section> s = sections();
-  for (size_t i = 0; i < s.size(); i++){
-    if(s[i].id().compare(id) == 0){
-      found = true;
-      return found;
-    }
-  }
-  for(size_t i = 0; i < s.size(); i++){
-    found = s[i].existsSection(id);
-    if (found){
-      return found;
-    }
-  }
-  return found;
->>>>>>> c142ae3f
 }
 
 std::vector<Section> File::findSection(const std::string &id) const{
-<<<<<<< HEAD
 	vector<Section> s = sections();
 	vector<Section> sects;
 	for(size_t i = 0; i < s.size(); i++){
@@ -209,23 +174,6 @@
 		}
 	}
 	return sects;
-=======
-  vector<Section> s = sections();
-  vector<Section> sects;
-  for(size_t i = 0; i < s.size(); i++){
-    if(s[i].id().compare(id)==0){
-      sects.push_back(s[i]);
-      return sects;
-    }
-  }
-  for(size_t i = 0; i < s.size(); i++){
-    sects = s[i].findSection(id);
-    if (sects.size() > 0){
-      return sects;
-    }
-  }
-  return sects;
->>>>>>> c142ae3f
 }
 
 Section File::createSection(const string &name, const  string &type) {
