// Copyright (c) 2013, German Neuroinformatics Node (G-Node)
//
// All rights reserved.
//
// Redistribution and use in source and binary forms, with or without
// modification, are permitted under the terms of the BSD License. See
// LICENSE file in the root of the Project.

/**
 * @file File.cpp
 * @brief Implementation of all methods from the class File.
 */

#include <fstream>
#include <vector>

#include <hdf5.h>

#include <pandora/Util.hpp>
#include <pandora/File.hpp>
#include <pandora/Block.hpp>
#include <pandora/BlockIterator.hpp>
#include <pandora/Section.hpp>
#include <pandora/SectionIterator.hpp>
#include <pandora/TreeIterator.hpp>

using namespace std;

namespace pandora {

// Format definition
const string File::VERSION = "1.0";
const string File::FORMAT  = "pandora";


static unsigned int map_file_mode(FileMode mode) {
  switch (mode) {
  case FileMode::ReadWrite:
    return H5F_ACC_RDWR;

  case FileMode::ReadOnly:
    return H5F_ACC_RDONLY;

  case FileMode::Overwrite:
    return H5F_ACC_TRUNC;

  default:
    return H5F_ACC_DEFAULT;
  }

}

/*SEE: File.hpp*/
File::File(string name, string prefix, FileMode mode)
: prefix(prefix)
{
  if (!fileExists(name)) {
    mode = FileMode::Overwrite;
  }

  unsigned int h5mode =  map_file_mode(mode);
  h5file = H5::H5File(name.c_str(), h5mode);

  root = Group(h5file.openGroup("/"));
  metadata = root.openGroup("metadata");
  data = root.openGroup("data");

  if(!checkHeader()) {
    /// @todo throw an exception here
  }
}

/*SEE: File.hpp*/
File::File( const File &file )
: prefix(file.prefix), h5file(file.h5file), metadata(file.metadata), data(file.data)
{
  // nothing to do
}

/*SEE: File.hpp*/
bool File::fileExists(string name) const {
  ifstream f(name.c_str());
  if (f) {
    f.close();
    return true;
  } else {
    return false;
  }
}

Group File::metadataGroup() const{
  return metadata;
}

/*SEE: File.hpp*/
bool File::hasBlock(std::string id) const {
  return data.hasGroup(id);
}

/*SEE: File.hpp*/
Block File::getBlock(std::string id) {
  return Block(this, data.openGroup(id, false), id);
}

BlockIterator File::blocks(){
  BlockIterator b(this, data);
  return b;
}

/*SEE: File.hpp*/
Block File::createBlock(string name, string type) {
  string id = util::createId("block");
  while(data.hasObject(id))
    id = util::createId("block");
  Block b(this, data.openGroup(id, true), id);
  b.name(name);
  b.type(type);
  return b;
}

/*SEE: File.hpp*/
void File::deleteBlock(std::string id) {
  if (data.hasGroup(id)) {
    data.removeGroup(id);
  }
}

/*SEE: File.hpp*/
size_t File::blockCount() const {
  return data.objectCount();
}

/*SEE: File.hpp*/
Block File::getBlock(size_t index) {
  string id = data.objectName(index);
  Block b(this, data.openGroup(id), id);
  return b;
}


/*SEE: File.hpp*/
bool File::hasSection(std::string id, std::string type, uint depth) {
  bool found = false;
  for(SectionIterator iter = sections(); iter != iter.end(); ++iter){
    if((*iter).id().compare(id) == 0){
      found = true;
      break;
    }
  }
  /*
    if(depth == 0 || depth > 1){
    SectionIterator iter = sections();
    while(!found && iter != iter.end()){
      Section s = *iter;
<<<<<<< HEAD
      found = s.hasSection(id, depth - 1); FIXME This part causes compilation errors
=======
      found = s.hasSection(id, type, depth - 1);
>>>>>>> e67339a4
      ++iter;
    }
  }*/
  return found;
}

/*SEE: File.hpp*/
Section File::findSection(std::string id, std::string type, uint depth) {
  if(hasSection(id, type, depth)){
    for(SectionIterator iter = sections(); iter != iter.end(); ++iter){
      if((*iter).id().compare(id) == 0){
        Section found = *iter;
        return found;
      }
    }
    SectionIterator iter = sections();
    while(iter != iter.end()){
      Section s = *iter;
      if(s.hasSection(id)){
        Section found = s.findSection(id, type, depth -1);
        return found;
      }
      ++iter;
    }
  }
  throw std::runtime_error("Requested Section does not exist! Always check with hasSection!");
}

SectionIterator File::sections(){
  SectionIterator iter(this, metadata, "");
  return iter;
}

/*SEE: File.hpp*/
Section File::createSection(string name, string type, string parent) {
  string id = util::createId("section");
  while(metadata.hasObject(id))
    id = util::createId("section");
  Section s(this, metadata.openGroup(id, true), id);
  s.name(name);
  s.type(type);
  if(parent.length() > 0){
    s.parent(parent);
  }
  return s;
}

/*SEE: File.hpp*/
bool File::removeSection(std::string id){
  bool success = false;
  if(hasSection(id,"", 1)){
    metadataGroup().removeGroup(id);
    success = true;
  }
  return success;
}

/*SEE: File.hpp*/
size_t File::sectionCount() const {
  return metadata.objectCount();
}

/*SEE: File.hpp*/
time_t File::updatedAt() const {
  string t;
  root.getAttr("updated_at", t);
  return util::strToTime(t);
}

/*SEE: File.hpp*/
time_t File::createdAt() const {
  string t;
  root.getAttr("created_at", t);
  return util::strToTime(t);
}

/*SEE: File.hpp*/
string File::version() const {
  string t;
  root.getAttr<std::string>("version", t);
  return t;
}

/*SEE: File.hpp*/
string File::format() const {
  string t;
  root.getAttr("format", t);
  return t;
}

/*SEE: File.hpp*/
string File::createId() const {
  return util::createId(prefix);
}

/*SEE: File.hpp*/
bool File::checkHeader() {
  bool check = true;
  string str;
  // check format
  if (root.hasAttr("format")) {
    if (!root.getAttr("format", str) || str != FORMAT) {
      check = false;
    }
  } else {
    root.setAttr("format", FORMAT);
  }
  // check version
  if (root.hasAttr("version")) {
    if (!root.getAttr("version", str) || str != VERSION) {
      check = false;
    }
  } else {
    root.setAttr("version", VERSION);
  }
  // check created_at
  if (!root.hasAttr("created_at")) {
    root.setAttr("created_at", util::timeToStr(time(NULL)));
  }
  // check updated_at
  if (!root.hasAttr("updated_at")) {
    root.setAttr("updated_at", util::timeToStr(time(NULL)));
  }
  return check;
}

/*SEE: File.hpp*/
bool File::operator==(const File &other) const {
  return h5file.getFileName() == other.h5file.getFileName();
}

/*SEE: File.hpp*/
bool File::operator!=(const File &other) const {
  return h5file.getFileName() != other.h5file.getFileName();
}

/*SEE: File.hpp*/
File::~File() {
  //  root.setAttr("updated_at", util::timeToStr(time(NULL)));
  h5file.close();
}

} // end namespace pandora
<|MERGE_RESOLUTION|>--- conflicted
+++ resolved
@@ -147,19 +147,14 @@
       break;
     }
   }
-  /*
-    if(depth == 0 || depth > 1){
+  if(depth == 0 || depth > 1){
     SectionIterator iter = sections();
     while(!found && iter != iter.end()){
       Section s = *iter;
-<<<<<<< HEAD
-      found = s.hasSection(id, depth - 1); FIXME This part causes compilation errors
-=======
       found = s.hasSection(id, type, depth - 1);
->>>>>>> e67339a4
       ++iter;
     }
-  }*/
+  }
   return found;
 }
 
