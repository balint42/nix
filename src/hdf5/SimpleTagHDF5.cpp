// Copyright (c) 2013, German Neuroinformatics Node (G-Node)
//
// All rights reserved.
//
// Redistribution and use in source and binary forms, with or without
// modification, are permitted under the terms of the BSD License. See
// LICENSE file in the root of the Project.


#include <nix/util/util.hpp>
#include <nix/DataArray.hpp>
#include <nix/hdf5/DataArrayHDF5.hpp>
#include <nix/hdf5/SimpleTagHDF5.hpp>
#include <nix/hdf5/FeatureHDF5.hpp>
#include <nix/hdf5/DataSet.hpp>
#include <nix/Exception.hpp>

using namespace std;
using namespace nix;
using namespace nix::base;
using namespace nix::hdf5;


SimpleTagHDF5::SimpleTagHDF5(const SimpleTagHDF5 &tag)
    : EntityWithSourcesHDF5(tag.file(), tag.block(), tag.group(), tag.id(), tag.type(), tag.name()),
      references_list(tag.group(), "references")
{
    feature_group = tag.feature_group;
}


<<<<<<< HEAD
SimpleTagHDF5::SimpleTagHDF5(shared_ptr<IFile> file, shared_ptr<IBlock> block, const Group &group, const string &id,
                             const string &type, const string &name, const std::vector<DataArray> &refs)
    : SimpleTagHDF5(file, block, group, id, type, name, refs, util::getTime())
{
}


SimpleTagHDF5::SimpleTagHDF5(shared_ptr<IFile> file, shared_ptr<IBlock> block, const Group &group, const string &id,
                             const string &type, const string &name, const std::vector<DataArray> &refs, const time_t time)
    : EntityWithSourcesHDF5(file, block, group, id, type, name, time), references_list(group, "references")
{
    feature_group = group.openGroup("features");

    for(auto da : refs) {
        if(da) {
            addReference(da.id());
        } else {
            throw std::runtime_error("SimpleTag requires at least one valid referenced DataArray to be constructed!");
        }
    }
=======
SimpleTagHDF5::SimpleTagHDF5(const File &file, const Block &block, const Group &group, const string &id, 
                             const string &type, const string &name, const std::vector<double> &position)
    : SimpleTagHDF5(file, block, group, id, type, name, position, util::getTime())
{
}


SimpleTagHDF5::SimpleTagHDF5(const File &file, const Block &block, const Group &group, const string &id, 
                             const string &type, const string &name, const std::vector<double> &position, const time_t time)
    : EntityWithSourcesHDF5(file, block, group, id, type, name, time), references_list(group, "references")
{
    feature_group = group.openGroup("features");
    this->position(position);
>>>>>>> e7e8a333
}


vector<string> SimpleTagHDF5::units() const {
    vector<string> units;
    group().getData("units", units);
    return units;
}


void SimpleTagHDF5::units(const vector<string> &units) {
    group().setData("units", units);
    forceUpdatedAt();
}


void SimpleTagHDF5::units(const none_t t) {
    if(group().hasData("units")) {
        group().removeData("units");
    }
    forceUpdatedAt();
}


vector<double> SimpleTagHDF5::position() const {
    vector<double> position;

    if(group().hasData("position")) {
        group().getData("position", position);
    }

    return position;
}


void SimpleTagHDF5::position(const vector<double> &position) {
    group().setData("position", position);
}


void SimpleTagHDF5::position(const none_t t) {
    if(group().hasData("position")) {
        group().removeData("position");
    }
    forceUpdatedAt();
}


vector<double> SimpleTagHDF5::extent() const {
    vector<double> extent;
    group().getData("extent", extent);
    return extent;
}


void SimpleTagHDF5::extent(const vector<double> &extent) {
    group().setData("extent", extent);
}


void SimpleTagHDF5::extent(const none_t t) {
    if(group().hasData("extent")) {
        group().removeData("extent");
    }
    forceUpdatedAt();
}


// Methods concerning references.


bool SimpleTagHDF5::hasReference(const std::string &id) const {
    return references_list.has(id);
}


size_t SimpleTagHDF5::referenceCount() const {
    return references_list.count();
}


shared_ptr<IDataArray> SimpleTagHDF5::getReference(const std::string &id) const {
    shared_ptr<IDataArray> da;

    if (hasReference(id)) {
        da = block()->getDataArray(id);
    }

    return da;
}


shared_ptr<IDataArray> SimpleTagHDF5::getReference(size_t index) const {
    shared_ptr<IDataArray> da;

    std::vector<std::string> refs = references_list.get();

    if(index < refs.size()) {
        string id = refs[index];
        da = getReference(id);
    } else {
        throw OutOfBounds("No data array at given index", index);
    }

    return da;
}


void SimpleTagHDF5::addReference(const std::string &id) {
    if (!block()->hasDataArray(id)) {
        throw runtime_error("Unable to find data array with reference_id " +
                            id + " on block " + block()->id());
    }

    references_list.add(id);
}


bool SimpleTagHDF5::removeReference(const std::string &id) {
    return references_list.remove(id);
}

// TODO fix this when base entities are fixed
void SimpleTagHDF5::references(const std::vector<DataArray> &references) {
    vector<string> ids(references.size());

    for (size_t i = 0; i < references.size(); i++) {
        ids[i] = references[i].id();
    }

    references_list.set(ids);
}

// Methods concerning features.

bool SimpleTagHDF5::hasFeature(const string &id) const {
    return feature_group.hasGroup(id);
}


size_t SimpleTagHDF5::featureCount() const {
    return feature_group.objectCount();
}


shared_ptr<IFeature> SimpleTagHDF5::getFeature(const std::string &id) const {
    shared_ptr<IFeature> feature;

    if(hasFeature(id)) {
        Group group = feature_group.openGroup(id, false);
        // TODO unnecessary IO (see #316)
        string link_type;
        group.getAttr("link_type", link_type);
        LinkType linkType = linkTypeFromString(link_type);
        string dataId;
        group.getAttr("data", dataId);
        DataArray data = block()->getDataArray(dataId);
        feature = make_shared<FeatureHDF5>(file(), block(), group, id, data, linkType);
    }

    return feature;
}


shared_ptr<IFeature> SimpleTagHDF5::getFeature(size_t index) const {
    string id = feature_group.objectName(index);

    return getFeature(id);
}


shared_ptr<IFeature> SimpleTagHDF5::createFeature(const std::string &data_array_id, LinkType link_type) {
    if(link_type == LinkType::Indexed) {
        throw std::runtime_error("LinkType 'indexed' is not valid for SimpleTag entities and can only be used for DataTag entities.");
    }

    string rep_id = util::createId("feature");
    while(feature_group.hasObject(rep_id))
        rep_id = util::createId("feature");

    Group group = feature_group.openGroup(rep_id, true);
    DataArray data = block()->getDataArray(data_array_id);
    return make_shared<FeatureHDF5>(file(), block(), group, rep_id, data, link_type);
}


bool SimpleTagHDF5::deleteFeature(const string &id) {
    if (feature_group.hasGroup(id)) {
        feature_group.removeGroup(id);
        return true;
    } else {
        return false;
    }
}

// Other methods and functions


void SimpleTagHDF5::swap(SimpleTagHDF5 &other) {
    using std::swap;

    EntityWithSourcesHDF5::swap(other);
    swap(feature_group, other.feature_group);
    swap(references_list, other.references_list);
}


SimpleTagHDF5& SimpleTagHDF5::operator=(const SimpleTagHDF5 &other) {
    if (*this != other) {
        SimpleTagHDF5 tmp(other);
        swap(tmp);
    }
    return *this;
}


SimpleTagHDF5::~SimpleTagHDF5()
{
}
<|MERGE_RESOLUTION|>--- conflicted
+++ resolved
@@ -29,42 +29,19 @@
 }
 
 
-<<<<<<< HEAD
 SimpleTagHDF5::SimpleTagHDF5(shared_ptr<IFile> file, shared_ptr<IBlock> block, const Group &group, const string &id,
-                             const string &type, const string &name, const std::vector<DataArray> &refs)
-    : SimpleTagHDF5(file, block, group, id, type, name, refs, util::getTime())
-{
-}
-
-
-SimpleTagHDF5::SimpleTagHDF5(shared_ptr<IFile> file, shared_ptr<IBlock> block, const Group &group, const string &id,
-                             const string &type, const string &name, const std::vector<DataArray> &refs, const time_t time)
-    : EntityWithSourcesHDF5(file, block, group, id, type, name, time), references_list(group, "references")
-{
-    feature_group = group.openGroup("features");
-
-    for(auto da : refs) {
-        if(da) {
-            addReference(da.id());
-        } else {
-            throw std::runtime_error("SimpleTag requires at least one valid referenced DataArray to be constructed!");
-        }
-    }
-=======
-SimpleTagHDF5::SimpleTagHDF5(const File &file, const Block &block, const Group &group, const string &id, 
                              const string &type, const string &name, const std::vector<double> &position)
     : SimpleTagHDF5(file, block, group, id, type, name, position, util::getTime())
 {
 }
 
 
-SimpleTagHDF5::SimpleTagHDF5(const File &file, const Block &block, const Group &group, const string &id, 
+SimpleTagHDF5::SimpleTagHDF5(shared_ptr<IFile> file, shared_ptr<IBlock> block, const Group &group, const string &id,
                              const string &type, const string &name, const std::vector<double> &position, const time_t time)
     : EntityWithSourcesHDF5(file, block, group, id, type, name, time), references_list(group, "references")
 {
     feature_group = group.openGroup("features");
     this->position(position);
->>>>>>> e7e8a333
 }
 
 
