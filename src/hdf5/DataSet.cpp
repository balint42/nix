// Copyright (c) 2013, German Neuroinformatics Node (G-Node)
//
// All rights reserved.
//
// Redistribution and use in source and binary forms, with or without
// modification, are permitted under the terms of the BSD License. See
// LICENSE file in the root of the Project.

#include <iostream>
#include <cmath>

#include <nix/hdf5/DataSet.hpp>

namespace nix {


//special to_data_type for our purporses (Value)
template<>
struct to_data_type<char *> {
    static const bool is_valid = true;
    static const DataType value = DataType::String;
};

template<>
struct to_data_type<const char *> {
    static const bool is_valid = true;
    static const DataType value = DataType::String;
};


namespace hdf5 {


DataSet::DataSet(H5::DataSet dset)
    : h5dset(dset)
{
}


DataSet DataSet::create(const H5::CommonFG &parent,
                        const std::string &name,
                        DataType dtype,
                        const NDSize &size)
{
    H5::DataType fileType = data_type_to_h5_filetype(dtype);
    return create(parent, name, fileType, size);
}


DataSet DataSet::create(const H5::CommonFG &parent,
                        const std::string &name,
                        const H5::DataType &fileType,
                        const NDSize &size,
                        const NDSize &maxsize,
                        const NDSize &chunks,
                        bool max_size_unlimited,
                        bool guess_chunks)
{
    H5::DataSpace space;

    if (size) {
        if (maxsize) {
            space = DataSpace::create(size, maxsize);
        } else {
            space = DataSpace::create(size, max_size_unlimited);
        }
    }

    H5::DSetCreatPropList plcreate = H5::DSetCreatPropList::DEFAULT;

    if (chunks) {
        int rank = static_cast<int>(chunks.size());
        plcreate.setChunk(rank, chunks.data());
    } else if (guess_chunks) {
        NDSize guessedChunks = DataSet::guessChunking(size, fileType.getSize());
        plcreate.setChunk(static_cast<int>(guessedChunks.size()), guessedChunks.data());
    }

    H5::DataSet dset = parent.createDataSet(name, fileType, space);
    return DataSet(dset);
}


void DataSet::read(DataType dtype, const NDSize &size, void *data) const
{
    H5::DataType memType = data_type_to_h5_memtype(dtype);

    if (dtype == DataType::String) {
        StringWriter writer(size, static_cast<std::string *>(data));
        h5dset.read(*writer, memType);
        writer.finish();
        H5::DataSpace space = h5dset.getSpace();
        H5::DataSet::vlenReclaim(*writer, memType, space);
    } else {
        h5dset.read(data, memType);
    }
}


void DataSet::write(DataType dtype, const NDSize &size, const void *data)
{
    H5::DataType memType = data_type_to_h5_memtype(dtype);
    if (dtype == DataType::String) {
        StringReader reader(size, static_cast<const std::string *>(data));
        h5dset.write(*reader, memType);
    } else {
        h5dset.write(data, memType);
    }
}


void DataSet::read(DataType        dtype,
                   void            *data,
                   const Selection &fileSel,
                   const Selection &memSel) const
{
    H5::DataType memType = data_type_to_h5_memtype(dtype);

    if (dtype == DataType::String) {
        NDSize size = memSel.size();
        StringWriter writer(size, static_cast<std::string *>(data));
        h5dset.read(*writer, memType, memSel.h5space(), fileSel.h5space());
        writer.finish();
        H5::DataSpace space = h5dset.getSpace();
        H5::DataSet::vlenReclaim(*writer, memType, memSel.h5space());
    } else {
        h5dset.read(data, memType, memSel.h5space(), fileSel.h5space());
    }
}

void DataSet::write(DataType         dtype,
                    const void      *data,
                    const Selection &fileSel,
                    const Selection &memSel)
{
    H5::DataType memType = data_type_to_h5_memtype(dtype);
    if (dtype == DataType::String) {
        NDSize size = memSel.size();
        StringReader reader(size, static_cast<const std::string *>(data));
        h5dset.write(*reader, memType, memSel.h5space(), fileSel.h5space());
    } else {
        h5dset.write(data, memType, memSel.h5space(), fileSel.h5space());
    }
}


bool DataSet::hasAttr(const std::string &name) const {
    return H5Aexists(h5dset.getId(), name.c_str());
}


void DataSet::removeAttr(const std::string &name) const {
    h5dset.removeAttr(name);
}


void DataSet::readAttr(const H5::Attribute &attr, H5::DataType mem_type, const NDSize &size, void *data) {
    attr.read(mem_type, data);
}


void DataSet::readAttr(const H5::Attribute &attr, H5::DataType mem_type, const NDSize &size, std::string *data) {
    StringWriter writer(size, data);
    attr.read(mem_type, *writer);
    writer.finish();
    H5::DataSet::vlenReclaim(*writer, mem_type, attr.getSpace()); //recycle space?
}


void DataSet::writeAttr(const H5::Attribute &attr, H5::DataType mem_type, const NDSize &size, const void *data) {
    attr.write(mem_type, data);
}


void DataSet::writeAttr(const H5::Attribute &attr, H5::DataType mem_type, const NDSize &size, const std::string *data) {
    StringReader reader(size, data);
    attr.write(mem_type, *reader);
}


double psize_product(const NDSize &dims)
{
    double product = 1;
    std::for_each(dims.begin(), dims.end(), [&](hsize_t val) {
        product *= val;
    });

    return product;
}


#define CHUNK_BASE   16*1024
#define CHUNK_MIN     8*1024
#define CHUNK_MAX  1024*1024

/**
 * Infer the chunk size from the supplied size information
 *
 * @param dims    Size information to base the guessing on
 * @param dtype   The type of the data to guess the chunks for
 *
 * Internally uses guessChunking(NDSize, size_t) for calculations.
 *
 * @return An (maybe not at all optimal) guess for chunk size
 */
NDSize DataSet::guessChunking(NDSize dims, DataType dtype)
{

    const size_t type_size = data_type_to_size(dtype);
    NDSize chunks = guessChunking(dims, type_size);
    return chunks;
}

/**
 * Infer the chunk size from the supplied size information
 *
 * @param chunks        Size information to base the guessing on
 * @param elementSize   The size of a single element in bytes
 *
 * This function is a port of the guess_chunk() function from h5py
 * low-level Python interface to the HDF5 library.\n
 * http://h5py.alfven.org\n
 *
 * @copyright Copyright 2008 - 2013 Andrew Collette & contributers\n
 * License: BSD 3-clause (see LICENSE.h5py)\n
 *
 * @return An (maybe not at all optimal) guess for chunk size
 */
NDSize DataSet::guessChunking(NDSize chunks, size_t element_size)
{
    // original source:
    //    https://github.com/h5py/h5py/blob/2.1.3/h5py/_hl/filters.py

    if (chunks.size() == 0) {
        throw InvalidRank("Cannot guess chunks for 0-dimensional data");
    }

    double product = 1;
    std::for_each(chunks.begin(), chunks.end(), [&](hsize_t &val) {
        //todo: check for +infinity
        if (val == 0)
            val = 1024;

        product *= val;
    });

    product *= element_size;
    double target_size = CHUNK_BASE * pow(2, log10(product/(1024.0 * 1024.0)));
    if (target_size > CHUNK_MAX)
        target_size = CHUNK_MAX;
    else if (target_size < CHUNK_MIN)
        target_size = CHUNK_MIN;

    size_t i = 0;
<<<<<<< HEAD
    while(true) {
=======
    while (true) {

>>>>>>> eff46d8c
        double csize = static_cast<double>(chunks.nelms());
        if (csize == 1.0) {
            break;
        }

        double cbytes = csize * element_size;
        if ((cbytes < target_size || (std::abs(cbytes - target_size) / target_size) < 0.5)
                && cbytes < CHUNK_MAX) {
            break;
        }

        //not done yet, one more iteration
        size_t idx = i % chunks.size();
        if (chunks[idx] > 1) {
            chunks[idx] = chunks[idx] >> 1; //divide by two
        }
        i++;
    }
   
    return chunks;
}

void DataSet::setExtent(const NDSize &dims)
{
    H5::DataSpace space = h5dset.getSpace();
    size_t rank = static_cast<size_t>(space.getSimpleExtentNdims());

    if (rank != dims.size()) {
        throw InvalidRank("Cannot change the dimensionality via setExtent()");
    }

    herr_t err = H5Dset_extent(h5dset.getId(), dims.data());
    if (err < 0) {
        throw H5::DataSetIException("H5Dset_extent", "Could not set the extent of the DataSet.");
    }
}

Selection DataSet::createSelection() const
{
    H5::DataSpace space = h5dset.getSpace();
    return Selection(space);
}


NDSize DataSet::size() const
{
    H5::DataSpace space = h5dset.getSpace();
    size_t rank = static_cast<size_t>(space.getSimpleExtentNdims());
    NDSize dims(rank);
    space.getSimpleExtentDims (dims.data(), nullptr);
    return dims;
}

void DataSet::vlenReclaim(DataType mem_type, void *data, H5::DataSpace *dspace) const
{
    H5::DataType h5MemType = data_type_to_h5_memtype(mem_type);

    if (dspace != nullptr) {
        H5::DataSet::vlenReclaim(data, h5MemType, *dspace);
    } else {
        H5::DataSpace space = h5dset.getSpace();
        H5::DataSet::vlenReclaim(data, h5MemType, space);
    }
}


DataType DataSet::dataType(void) const
{
    hid_t ftype = H5Dget_type(h5dset.getId());
    H5T_class_t ftclass = H5Tget_class(ftype);

    size_t     size;
    H5T_sign_t sign;

    if (ftclass == H5T_COMPOUND) {
        //if it is a compound data type then it must be a
        //a property dataset, we can handle that
        int nmems = H5Tget_nmembers(ftype);
        assert(nmems == 6);
        hid_t vtype = H5Tget_member_type(ftype, 0);

        ftclass = H5Tget_class(vtype);
        size = H5Tget_size(vtype);
        sign = H5Tget_sign(vtype);

        H5Tclose(vtype);
    } else {
        size = H5Tget_size(ftype);
        sign = H5Tget_sign(ftype);
    }

    DataType dtype = nix::hdf5::data_type_from_h5(ftclass, size, sign);
    H5Tclose(ftype);

    return dtype;
}

/* Value related functions */

template<typename T>
struct FileValue  {

    T       value;

    double  uncertainty;
    char   *reference;
    char   *filename;
    char   *encoder;
    char   *checksum;

    //ctors
    FileValue() {}
    explicit FileValue(const T &vref) : value(vref) { }
};

template<>
struct FileValue<bool>  {

    unsigned char value;

    double  uncertainty;
    char   *reference;
    char   *filename;
    char   *encoder;
    char   *checksum;

    //ctors
    FileValue() {}
    explicit FileValue(const bool &vref) : value(vref) { }
};

//

template<typename T>
H5::DataType h5_type_for_value(bool for_memory)
{
    typedef FileValue<T> file_value_t;

    H5::CompType h5type(sizeof(file_value_t));

    DataType dtype = to_data_type<T>::value;
    if (for_memory) {
        h5type.insertMember("value", HOFFSET(file_value_t, value), hdf5::data_type_to_h5_memtype(dtype));
    } else {
        h5type.insertMember("value", HOFFSET(file_value_t, value), hdf5::data_type_to_h5_filetype(dtype));
    }

    if (for_memory) {
        h5type.insertMember("uncertainty", HOFFSET(file_value_t, uncertainty), hdf5::data_type_to_h5_memtype(DataType::Double));
    } else {
       h5type.insertMember("uncertainty", HOFFSET(file_value_t, uncertainty), hdf5::data_type_to_h5_filetype(DataType::Double));
    }

    h5type.insertMember("reference", HOFFSET(file_value_t, reference), H5::StrType(H5::PredType::C_S1, H5T_VARIABLE));
    h5type.insertMember("filename", HOFFSET(file_value_t, filename), H5::StrType(H5::PredType::C_S1, H5T_VARIABLE));
    h5type.insertMember("encoder", HOFFSET(file_value_t, encoder), H5::StrType(H5::PredType::C_S1, H5T_VARIABLE));
    h5type.insertMember("checksum", HOFFSET(file_value_t, checksum), H5::StrType(H5::PredType::C_S1, H5T_VARIABLE));

    return h5type;
}

#if 0 //set to one to check that all supported DataTypes are handled
#define CHECK_SUPOORTED_VALUES
#endif
#define DATATYPE_SUPPORT_NOT_IMPLEMENTED false
//
static H5::DataType h5_type_for_value_dtype(DataType dtype, bool for_memory)
{
    switch(dtype) {
    case DataType::Bool:   return h5_type_for_value<bool>(for_memory);
    case DataType::Int32:  return h5_type_for_value<int32_t>(for_memory);
    case DataType::UInt32: return h5_type_for_value<uint32_t>(for_memory);
    case DataType::Int64:  return h5_type_for_value<int64_t>(for_memory);
    case DataType::UInt64: return h5_type_for_value<uint64_t>(for_memory);
    case DataType::Double: return h5_type_for_value<double>(for_memory);
    case DataType::String: return h5_type_for_value<char *>(for_memory);
#ifndef CHECK_SUPOORTED_VALUES
    default: assert(DATATYPE_SUPPORT_NOT_IMPLEMENTED); return H5::DataType{};
#endif
    }
}

H5::DataType DataSet::fileTypeForValue(DataType dtype)
{
    return h5_type_for_value_dtype(dtype, false);
}

H5::DataType DataSet::memTypeForValue(DataType dtype)
{
    return h5_type_for_value_dtype(dtype, true);
}

template<typename T>
void do_read_value(const H5::DataSet &h5ds, size_t size, std::vector<Value> &values)
{
    H5::DataType memType = h5_type_for_value<T>(true);

    typedef FileValue<T> file_value_t;
    std::vector<file_value_t> fileValues;

    fileValues.resize(size);
    values.resize(size);
    h5ds.read(fileValues.data(), memType);

    std::transform(fileValues.begin(), fileValues.end(), values.begin(), [](const file_value_t &val) {
            Value temp(static_cast<T>(val.value)); //we cast because of the bool specialization
            temp.uncertainty = val.uncertainty;
            temp.reference = val.reference;
            temp.filename = val.filename;
            temp.encoder = val.encoder;
            temp.checksum = val.checksum;
            return temp;
        });

    H5::DataSet::vlenReclaim(fileValues.data(), memType, h5ds.getSpace());
}

void DataSet::read(std::vector<Value> &values) const
{
    DataType dtype = dataType();
    NDSize shape = size();

    if (shape.size() < 1 || shape[0] < 1) {
        return;
    }

    assert(shape.size() == 1);
    size_t nvalues = shape[0];

    switch (dtype) {
    case DataType::Bool:   do_read_value<bool>(h5dset, nvalues, values);     break;
    case DataType::Int32:  do_read_value<int32_t>(h5dset, nvalues, values);  break;
    case DataType::UInt32: do_read_value<uint32_t>(h5dset, nvalues, values); break;
    case DataType::Int64:  do_read_value<int64_t>(h5dset, nvalues, values);  break;
    case DataType::UInt64: do_read_value<uint64_t>(h5dset, nvalues, values); break;
    case DataType::String: do_read_value<char *>(h5dset, nvalues, values);   break;
    case DataType::Double: do_read_value<double>(h5dset, nvalues, values);   break;
#ifndef CHECK_SUPOORTED_VALUES
    default: assert(DATATYPE_SUPPORT_NOT_IMPLEMENTED);
#endif
    }

}

#define NOT_IMPLEMENTED 1

template<typename T>
void do_write_value(const H5::DataSet &h5ds, const std::vector<Value> &values)
{
    typedef FileValue<T> file_value_t;
    std::vector<file_value_t> fileValues;

    fileValues.resize(values.size());

    std::transform(values.begin(), values.end(), fileValues.begin(), [](const Value &val) {
            file_value_t fileVal(val.get<T>());
            fileVal.uncertainty = val.uncertainty;
            fileVal.reference = const_cast<char *>(val.reference.c_str());
            fileVal.filename = const_cast<char *>(val.filename.c_str());
            fileVal.encoder = const_cast<char *>(val.encoder.c_str());
            fileVal.checksum = const_cast<char *>(val.checksum.c_str());

            return fileVal;
        });

    H5::DataType memType = h5_type_for_value<T>(true);
    h5ds.write(fileValues.data(), memType);
}

void DataSet::write(const std::vector<Value> &values)
{
    setExtent(NDSize{values.size()});

    if (values.size() < 1) {
        return; //nothing to do
    }

    switch(values[0].type()) {

    case DataType::Bool:   do_write_value<bool>(h5dset, values); break;
    case DataType::Int32:  do_write_value<int32_t>(h5dset, values); break;
    case DataType::UInt32: do_write_value<uint32_t>(h5dset, values); break;
    case DataType::Int64:  do_write_value<int64_t>(h5dset, values); break;
    case DataType::UInt64: do_write_value<uint64_t>(h5dset, values); break;
    case DataType::String: do_write_value<const char *>(h5dset, values); break;
    case DataType::Double: do_write_value<double>(h5dset, values); break;
#ifndef CHECK_SUPOORTED_VALUES
    default: assert(DATATYPE_SUPPORT_NOT_IMPLEMENTED);
#endif
    }

}

} // namespace hdf5
} // namespace nix<|MERGE_RESOLUTION|>--- conflicted
+++ resolved
@@ -252,12 +252,7 @@
         target_size = CHUNK_MIN;
 
     size_t i = 0;
-<<<<<<< HEAD
-    while(true) {
-=======
     while (true) {
-
->>>>>>> eff46d8c
         double csize = static_cast<double>(chunks.nelms());
         if (csize == 1.0) {
             break;
