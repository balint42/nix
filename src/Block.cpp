#include <pandora/Block.hpp>
#include <pandora/Util.hpp>

using namespace std;

namespace pandora {

Block::Block(const Block &block)
    : file(block.file), group(block.group), block_id(block.block_id)
{
  // nothing to do
}

<<<<<<< HEAD
Block::Block(File file, H5::Group h5group)
    : BaseContainer(h5group), file(file)
=======
Block::Block(File file, Group group, string id)
    : file(file), group(group), block_id(id)
>>>>>>> 8fbe83cd
{
  // nothing to do
}

string Block::id() const{
 return block_id;
}

void Block::type(string type) {
  group.setAttr("type", type);
}

string Block::type() const {
  string type;
  group.getAttr("type", type);
  return type;
}

void Block::name(string name) {
  group.setAttr("name", name);
}

string Block::name() const {
  string name;
  group.getAttr("name", name);
  return name;
}

void Block::definition(string definition) {
  group.setAttr("definition", definition);
}

string Block::definition() const {
  string definition;
  group.getAttr("definition", definition);
  return definition;
}

void Block::date(time_t date) {
  group.setAttr("date", util::timeToStr(date));
}

time_t Block::date() const {
  string t;
  group.getAttr("date", t);
  return util::strToTime(t);
}

bool Block::operator==(const Block &other) const {
  return block_id ==  other.block_id;
}

bool Block::operator!=(const Block &other) const {
  return block_id != other.block_id;
}

Block::~Block() {
  //dtor
}

} // end namespace pandora<|MERGE_RESOLUTION|>--- conflicted
+++ resolved
@@ -11,13 +11,8 @@
   // nothing to do
 }
 
-<<<<<<< HEAD
-Block::Block(File file, H5::Group h5group)
-    : BaseContainer(h5group), file(file)
-=======
 Block::Block(File file, Group group, string id)
     : file(file), group(group), block_id(id)
->>>>>>> 8fbe83cd
 {
   // nothing to do
 }
