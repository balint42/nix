--- conflicted
+++ resolved
@@ -89,7 +89,7 @@
 }
 
 
-double DataArray::getExpansionOrigin() const {
+double DataArray::expansionOrigin() const {
 	double expansion_origin;
 	group.getAttr("expansion_origin", expansion_origin);
 	return expansion_origin;
@@ -114,11 +114,6 @@
 }
 
 
-<<<<<<< HEAD
-
-DataSet DataArray::data() {
-	return group.openData("data");
-=======
 void DataArray::polynomCoefficients(vector<double> &coefficients){
   if (group.hasData("polynom_coefficients")) {
     DataSet ds = group.openData("polynom_coefficients");
@@ -129,7 +124,6 @@
     ds.write(coefficients);
   }
   forceUpdatedAt();
->>>>>>> e1cb3e78
 }
 
 // TODO put missing methods here.
