--- conflicted
+++ resolved
@@ -43,15 +43,8 @@
 	src/DataArray.cpp \
 	src/Section.cpp \
 	src/Property.cpp \
-<<<<<<< HEAD
 	src/Value.cpp	
-=======
-	src/SectionIterator.cpp \
-	src/SectionTreeIterator.cpp \
-	src/PropertyIterator.cpp \
-	src/Value.cpp \
 	src/ReferenceList.cpp
->>>>>>> 65735aee
 
 OBJS = $(patsubst src%.cpp, obj%.o, $(SRCS))
 
